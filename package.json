{
  "name": "evolution-api",
  "version": "2.2.3",
  "description": "Rest api for communication with WhatsApp",
  "main": "./dist/main.js",
  "type": "commonjs",
  "scripts": {
    "build": "tsc --noEmit && tsup",
    "start": "tsnd -r tsconfig-paths/register --files --transpile-only ./src/main.ts",
    "start:prod": "node dist/main",
    "dev:server": "tsnd -r tsconfig-paths/register --files --transpile-only --respawn --ignore-watch node_modules ./src/main.ts",
    "test": "tsnd -r tsconfig-paths/register --files --transpile-only --respawn --ignore-watch node_modules ./test/all.test.ts",
    "lint": "eslint --fix --ext .ts src",
    "lint:check": "eslint --ext .ts src",
    "db:generate": "node runWithProvider.js \"npx prisma generate --schema ./prisma/DATABASE_PROVIDER-schema.prisma\"",
    "db:deploy": "node runWithProvider.js \"rm -rf ./prisma/migrations && cp -r ./prisma/DATABASE_PROVIDER-migrations ./prisma/migrations && npx prisma migrate deploy --schema ./prisma/DATABASE_PROVIDER-schema.prisma\"",
    "db:deploy:win": "node runWithProvider.js \"xcopy /E /I prisma\\DATABASE_PROVIDER-migrations prisma\\migrations && npx prisma migrate deploy --schema prisma\\DATABASE_PROVIDER-schema.prisma\"",
    "db:studio": "node runWithProvider.js \"npx prisma studio --schema ./prisma/DATABASE_PROVIDER-schema.prisma\"",
    "db:migrate:dev": "node runWithProvider.js \"rm -rf ./prisma/migrations && cp -r ./prisma/DATABASE_PROVIDER-migrations ./prisma/migrations && npx prisma migrate dev --schema ./prisma/DATABASE_PROVIDER-schema.prisma && cp -r ./prisma/migrations/* ./prisma/DATABASE_PROVIDER-migrations\"",
<<<<<<< HEAD
    "docker:build": "docker build -t joaovictorsouza/evolution-api:latest .",
    "docker:push": "docker push joaovictorsouza/evolution-api:latest"
=======
    "db:migrate:dev:win": "node runWithProvider.js \"xcopy /E /I prisma\\DATABASE_PROVIDER-migrations prisma\\migrations && npx prisma migrate dev --schema prisma\\DATABASE_PROVIDER-schema.prisma\""
>>>>>>> 427c9949
  },
  "repository": {
    "type": "git",
    "url": "git+https://github.com/EvolutionAPI/evolution-api.git"
  },
  "keywords": [
    "chat",
    "communication",
    "message",
    "send message",
    "whatsapp",
    "js-whatsapp",
    "whatsapp-api",
    "whatsapp-web",
    "whatsapp",
    "whatsapp-chat",
    "whatsapp-group",
    "automation",
    "multi-device",
    "bot"
  ],
  "author": {
    "name": "Davidson Gomes",
    "email": "contato@atendai.com"
  },
  "license": "Apache-2.0",
  "bugs": {
    "url": "https://github.com/EvolutionAPI/evolution-api/issues"
  },
  "homepage": "https://github.com/EvolutionAPI/evolution-api#readme",
  "dependencies": {
    "@adiwajshing/keyed-db": "^0.2.4",
    "@aws-sdk/client-sqs": "^3.723.0",
    "@ffmpeg-installer/ffmpeg": "^1.1.0",
    "@figuro/chatwoot-sdk": "^1.1.16",
    "@hapi/boom": "^10.0.1",
<<<<<<< HEAD
    "@prisma/client": "^6.1.0",
    "@sentry/node": "^8.28.0",
    "amqplib": "^0.10.3",
    "axios": "^1.6.5",
=======
    "@paralleldrive/cuid2": "^2.2.2",
    "@prisma/client": "^6.1.0",
    "@sentry/node": "^8.47.0",
    "amqplib": "^0.10.5",
    "axios": "^1.7.9",
>>>>>>> 427c9949
    "baileys": "github:EvolutionAPI/Baileys",
    "class-validator": "^0.14.1",
    "compression": "^1.7.5",
    "cors": "^2.8.5",
    "dayjs": "^1.11.13",
    "dotenv": "^16.4.7",
    "eventemitter2": "^6.4.9",
    "express": "^4.21.2",
    "express-async-errors": "^3.1.1",
    "fluent-ffmpeg": "^2.1.3",
    "form-data": "^4.0.1",
    "https-proxy-agent": "^7.0.6",
    "i18next": "^23.7.19",
    "jimp": "^0.16.13",
    "json-schema": "^0.4.0",
    "jsonschema": "^1.4.1",
    "link-preview-js": "^3.0.13",
    "long": "^5.2.3",
    "mediainfo.js": "^0.3.4",
    "mime": "^4.0.0",
    "mime-types": "^2.1.35",
    "minio": "^8.0.3",
    "multer": "^1.4.5-lts.1",
    "node-cache": "^5.1.2",
    "node-cron": "^3.0.3",
    "openai": "^4.77.3",
    "pg": "^8.13.1",
    "pino": "^8.11.0",
    "prisma": "^6.1.0",
    "pusher": "^5.2.0",
    "qrcode": "^1.5.4",
    "qrcode-terminal": "^0.12.0",
    "redis": "^4.7.0",
    "sharp": "^0.32.6",
    "socket.io": "^4.8.1",
    "socket.io-client": "^4.8.1",
    "tsup": "^8.3.5"
  },
  "devDependencies": {
    "@types/compression": "^1.7.5",
    "@types/cors": "^2.8.17",
    "@types/express": "^4.17.18",
    "@types/json-schema": "^7.0.15",
    "@types/mime": "^4.0.0",
    "@types/mime-types": "^2.1.4",
    "@types/node": "^22.10.5",
    "@types/node-cron": "^3.0.11",
    "@types/qrcode": "^1.5.5",
    "@types/qrcode-terminal": "^0.12.2",
    "@types/uuid": "^10.0.0",
    "@typescript-eslint/eslint-plugin": "^6.21.0",
    "@typescript-eslint/parser": "^6.21.0",
    "eslint": "^8.45.0",
    "eslint-config-prettier": "^9.1.0",
    "eslint-plugin-import": "^2.31.0",
    "eslint-plugin-prettier": "^5.2.1",
    "eslint-plugin-simple-import-sort": "^10.0.0",
    "prettier": "^3.4.2",
    "ts-node-dev": "^2.0.0",
    "tsconfig-paths": "^4.2.0",
    "typescript": "^5.7.2"
  }
}<|MERGE_RESOLUTION|>--- conflicted
+++ resolved
@@ -17,12 +17,7 @@
     "db:deploy:win": "node runWithProvider.js \"xcopy /E /I prisma\\DATABASE_PROVIDER-migrations prisma\\migrations && npx prisma migrate deploy --schema prisma\\DATABASE_PROVIDER-schema.prisma\"",
     "db:studio": "node runWithProvider.js \"npx prisma studio --schema ./prisma/DATABASE_PROVIDER-schema.prisma\"",
     "db:migrate:dev": "node runWithProvider.js \"rm -rf ./prisma/migrations && cp -r ./prisma/DATABASE_PROVIDER-migrations ./prisma/migrations && npx prisma migrate dev --schema ./prisma/DATABASE_PROVIDER-schema.prisma && cp -r ./prisma/migrations/* ./prisma/DATABASE_PROVIDER-migrations\"",
-<<<<<<< HEAD
-    "docker:build": "docker build -t joaovictorsouza/evolution-api:latest .",
-    "docker:push": "docker push joaovictorsouza/evolution-api:latest"
-=======
     "db:migrate:dev:win": "node runWithProvider.js \"xcopy /E /I prisma\\DATABASE_PROVIDER-migrations prisma\\migrations && npx prisma migrate dev --schema prisma\\DATABASE_PROVIDER-schema.prisma\""
->>>>>>> 427c9949
   },
   "repository": {
     "type": "git",
@@ -59,18 +54,11 @@
     "@ffmpeg-installer/ffmpeg": "^1.1.0",
     "@figuro/chatwoot-sdk": "^1.1.16",
     "@hapi/boom": "^10.0.1",
-<<<<<<< HEAD
-    "@prisma/client": "^6.1.0",
-    "@sentry/node": "^8.28.0",
-    "amqplib": "^0.10.3",
-    "axios": "^1.6.5",
-=======
     "@paralleldrive/cuid2": "^2.2.2",
     "@prisma/client": "^6.1.0",
     "@sentry/node": "^8.47.0",
     "amqplib": "^0.10.5",
     "axios": "^1.7.9",
->>>>>>> 427c9949
     "baileys": "github:EvolutionAPI/Baileys",
     "class-validator": "^0.14.1",
     "compression": "^1.7.5",
